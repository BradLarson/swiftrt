--- conflicted
+++ resolved
@@ -4,7 +4,6 @@
 import PackageDescription
 import Foundation
 
-<<<<<<< HEAD
 //------------------------------------------------------------------------------
 // determine platform build type "cpu" or "cuda"
 let validPlatforms = Set(arrayLiteral: "cpu", "cuda")
@@ -38,7 +37,7 @@
     products.append(.library(name: "CCuda", targets: ["CCuda"]))
     coreDependencies.append("CCuda")
     testDependencies.append("CCuda")
-
+    
     targets.append(
         .systemLibrary(name: "CCuda", path: "Modules/Cuda", pkgConfig: "cuda"))
 } else {
@@ -64,48 +63,11 @@
 
 //==============================================================================
 // package specification
-=======
-// platform configuration
-//let validPlatforms = Set(arrayLiteral: "cpu", "cuda")
-//let environment = ProcessInfo.processInfo.environment
-//let platform = (environment["SWIFTRT_PLATFORM"] ?? "cpu").lowercased()
-//if !validPlatforms.contains(platform) {
-//    fatalError("valid SWIFTRT_PLATFORM types: \(validPlatforms)")
-//}
-//let buildCuda = platform == "cuda"
-
-#if os(Linux)
-let exclusions = ["*.gyb"]
-#else
-let exclusions = ["*.gyb", "platform/cuda"]
-#endif
-
-// package definition
->>>>>>> e7fac24b
 let package = Package(
     name: "SwiftRT",
     products: products,
     dependencies: [
         .package(url: "https://github.com/apple/swift-numerics", .branch("master"))
     ],
-<<<<<<< HEAD
     targets: targets
-=======
-    targets: [
-        // umbrella import
-        .target(name: "SwiftRT", dependencies: ["SwiftRTCore", "SwiftRTLayers"]),
-        
-        // neural net layers
-        .target(name: "SwiftRTLayers", dependencies: ["SwiftRTCore"]),
-        
-        // core platform and base types
-        .target(name: "SwiftRTCore",
-                dependencies: [.product(name: "Numerics", package: "swift-numerics")],
-                exclude: exclusions),
-
-        // tests
-        .testTarget(name: "SwiftRTCoreTests", dependencies: ["SwiftRT"]),
-        .testTarget(name: "SwiftRTLayerTests", dependencies: ["SwiftRT"]),
-    ]
->>>>>>> e7fac24b
 )