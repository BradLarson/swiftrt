//******************************************************************************
// Copyright 2020 Google LLC
//
// Licensed under the Apache License, Version 2.0 (the "License");
// you may not use this file except in compliance with the License.
// You may obtain a copy of the License at
//
//    https://www.apache.org/licenses/LICENSE-2.0
//
// Unless required by applicable law or agreed to in writing, software
// distributed under the License is distributed on an "AS IS" BASIS,
// WITHOUT WARRANTIES OR CONDITIONS OF ANY KIND, either express or implied.
// See the License for the specific language governing permissions and
// limitations under the License.
//
import Foundation

//==============================================================================
// ranked convenience types
/// Tensor
public typealias Tensor1<Element> = Tensor<Shape1, Element>
public typealias Tensor2<Element> = Tensor<Shape2, Element>
public typealias Tensor3<Element> = Tensor<Shape3, Element>
public typealias Tensor4<Element> = Tensor<Shape4, Element>
public typealias Tensor5<Element> = Tensor<Shape5, Element>
public typealias Tensor6<Element> = Tensor<Shape6, Element>

//==============================================================================
// parameter matching helper
// TODO: THIS NEEDS TO BE REMOVED. IT'S A HACK FOR AD SUPPORT
@inlinable public func match<S,E>(_ lhs: Tensor<S,E>, _ rhs: Tensor<S,E>)
    -> (Tensor<S,E>, Tensor<S,E>) where S: TensorShape
{
    if lhs.count == rhs.count {
        return (lhs, rhs)
    } else if lhs.count > rhs.count {
        return (lhs, Tensor<S,E>(repeating: rhs, to: lhs.shape))
    } else {
        return (Tensor<S,E>(repeating: lhs, to: rhs.shape), rhs)
    }
}

//==============================================================================
// Tensor initializers
//==============================================================================

public extension Tensor {
    //--------------------------------------------------------------------------
    /// init(shape:order:
    /// creates a dense shape
    /// - Parameters:
    ///  - shape: the n-dimensional shape of the tensor
    ///  - order: the storage order of the elements
    @inlinable init(_ shape: Shape, order: StorageOrder = .C) {
        let count = shape.elementCount()
        let name = "Tensor\(Shape.rank)"
        self.init(shape: shape,
                  strides: shape.strides(for: order),
                  count: count,
                  spanCount: count,
                  storage: StorageBufferType(count: count, name: name),
                  baseOffset: 0,
                  order: order,
                  share: false,
                  isSequential: order == .C)
    }
    
    //--------------------------------------------------------------------------
    /// init
    @inlinable init() {
        self.init(Shape.zero)
    }
    
    //--------------------------------------------------------------------------
    /// init(like:order:
    /// convenience initializer to initialize with the shape and type as `other`
    /// - Parameters:
    ///  - other: a tensor to copy attributes from
    ///  - order: the storage order of the elements
    @inlinable init(like other: Self, order: StorageOrder = .C) {
        self.init(other.shape, order: order)
    }
    
    //--------------------------------------------------------------------------
    /// init(element:
    /// creates a tensor with a single scalar value
    /// - Parameter element: the single element value for the tensor
    @inlinable init(_ element: Element) {
        self.init(single: element, shape: Shape.one)
    }

    //--------------------------------------------------------------------------
    /// init(repeating element:shape:
    /// Repeats a single stored element while indexing
    /// - Parameters:
    ///  - element: the element value to repeat while indexing
    ///  - shape: the shape of the tensor
    @differentiable(where Element: DifferentiableElement)
    @inlinable init(repeating element: Element, to shape: Shape) {
        self.init(single: element, shape: shape)
    }

    //--------------------------------------------------------------------------
    /// init(repeating other:shape:
    /// Repeats a tensor withing the specified shape while indexing
    /// - Parameters:
    ///  - other: the tensor to repeat
    ///  - shape: the shape of the tensor
    @differentiable(where Element: DifferentiableElement)
    @inlinable init(repeating other: Self, to shape: Shape) {
        // make sure the bounds are compatible
        assert({
            for i in 0..<Shape.rank {
                if other.shape[i] != 1 && shape[i] != other.shape[i] {
                    return false
                }
            }
            return true
        }(), "repeated tensor dimensions must be either 1" +
            " or match the repeated shape")

        // compute strides, setting stride to 0 for repeated dimensions
        var repeatedStrides = Shape.zero
        for i in 0..<Shape.rank where other.shape[i] == shape[i] {
            repeatedStrides[i] = other.strides[i]
        }
        let count = shape.elementCount()
        self.init(shape: shape,
                  strides: repeatedStrides,
                  count: count,
                  spanCount: shape.spanCount(stridedBy: repeatedStrides),
                  storage: other.storage,
                  baseOffset: other.baseOffset,
                  order: other.storageOrder,
                  share: other.isShared,
                  isSequential: count == 1)
    }
    
    //--------------------------------------------------------------------------
    /// init(shape:elements:order:
    /// implicitly casts from C.Element integer -> Element
    /// - Parameters:
    ///  - elements: the collection used to initialize storage
    ///  - shape: the shape of the tensor
    ///  - order: the storage order
    @inlinable init<C>(_ elements: C, _ shape: Shape, order: StorageOrder = .C)
        where C: Collection, C.Element == Element
    {
        assert(shape.elementCount() == elements.count)
        self.init(shape, order: order)
        _ = storage.hostBuffer.initialize(from: elements)
    }
    
    //--------------------------------------------------------------------------
    /// init(shape:elements:order:
    /// implicitly casts from C.Element integer -> Element
    /// - Parameters:
    ///  - elements: the collection used to initialize storage
    ///  - shape: the shape of the tensor
    ///  - order: the storage order
    @inlinable init<C>(_ elements: C, _ shape: Shape, order: StorageOrder = .C)
        where C: Collection, C.Element: BinaryInteger, Element: Numeric
    {
        assert(shape.elementCount() == elements.count)
        self.init(shape, order: order)
        let lazyElements = elements.lazy.map { value -> Element in
            assert(Element(exactly: value) != nil,
                   "Value cast \(Element.self)(\(value)) failed")
            return Element(exactly: value)!
        }
        _ = storage.hostBuffer.initialize(from: lazyElements)
    }
    
    //--------------------------------------------------------------------------
    /// init(shape:order:elements:
    /// implicitly casts from C.Element float -> Element integer
    /// - Parameters:
    ///  - elements: the collection used to initialize storage
    ///  - shape: the shape of the tensor
    ///  - order: the storage order
    @inlinable init<C>(_ elements: C, _ shape: Shape, order: StorageOrder = .C)
        where C: Collection,
        C.Element: BinaryFloatingPoint, Element: BinaryInteger
    {
        assert(shape.elementCount() == elements.count)
        self.init(shape, order: order)
        let lazyElements = elements.lazy.map { Element($0) }
        _ = storage.hostBuffer.initialize(from: lazyElements)
    }
    
    //--------------------------------------------------------------------------
    /// init(shape:order:elements:
    /// implicitly casts from C.Element float -> Element integer
    /// - Parameters:
    ///  - elements: the collection used to initialize storage
    ///  - shape: the shape of the tensor
    ///  - order: the storage order
    @inlinable init<C>(_ elements: C, _ shape: Shape, order: StorageOrder = .C)
        where C: Collection,
        C.Element: BinaryFloatingPoint, Element: BinaryFloatingPoint
    {
        assert(shape.elementCount() == elements.count)
        self.init(shape, order: order)
        let lazyElements = elements.lazy.map { Element($0) }
        _ = storage.hostBuffer.initialize(from: lazyElements)
    }
    
    //--------------------------------------------------------------------------
    /// reductionBounds
    /// returns the upper bounds for a reduction result along the specified axes
    @inlinable func reductionShape(alongAxes axes: Set<Int>?) -> Shape {
        guard let axes = axes else { return Shape.one }
        assert(axes.isSubset(of: 0..<Shape.rank), "axis is out of bounds")
        var result = shape
        // set 1 for each dimension specified in the axes list
        axes.forEach { result[$0] = 1 }
        return result
    }
}

extension Tensor where Element: DifferentiableElement
{
    @derivative(of: init(repeating:to:))
    @inlinable static func _vjpInit(repeating value: Element, to shape: Shape)
        -> (value: Self, pullback: (Self) -> (Element))
    {
        (Self(repeating: value, to: shape), { $0.sum().element })
    }
    
    @derivative(of: init(repeating:to:))
    @inlinable static func _vjpInit(repeating other: Self, to shape: Shape)
        -> (value: Self, pullback: (Self) -> (Self))
    {
        // TODO: this is probably wrong. Test this
        (Self(repeating: other, to: shape), { $0 })
    }
}


//==============================================================================
// Rank transformations
public extension Tensor {
    /// concatenated tensors
    @inlinable init(concatenating tensors: Self..., alongAxis axis: Int = 0) {
        self = Self(concatenating: tensors, alongAxis: axis)
    }
    
    @inlinable init(concatenating tensors: [Self], alongAxis axis: Int = 0) {
        self = SwiftRT.concat(tensors, alongAxis: axis)
    }
}

//==============================================================================
/// init(reshaping:shape:order:
/// - Parameters:
///  - other: the tensor to reshape
///  - newShape: the shape of the new tensor
///  - order: the storage order of the new tensor
public extension Tensor {

    @differentiable(where Element: DifferentiableElement)
    @inlinable init<S>(
        reshaping other: Tensor<S,Element>,
        to newShape: Shape,
        order newOrder: StorageOrder = .C
    ) where S: TensorShape
    {
        // TODO: consider special cases where this restriction can be lifted
        assert(other.isSequential, "cannot reshape non sequential data")
        assert(
            {
                var found = false
                for i in 0..<Shape.rank where newShape[i] == -1 {
                    if found { return false }
                    found = true
                }
                return true
            }(), "There can only be one instance of -1 in the shape")

        // resolve an implied dimension if it exists
        var shape = newShape
        for i in 0..<shape.count where newShape[i] == -1 {
            shape[i] = 1
            let specifiedCount = shape.elementCount()
            assert(other.count % specifiedCount == 0,
                   "incompatible dimensions")
            shape[i] = other.count / specifiedCount
        }
        assert(shape.elementCount() == other.count,
               "the new shape must have the same number of elements as other")
        
        // determine storage order
        let order: StorageOrder = newOrder == .F ||
            (newOrder == .A &&
            other.storageOrder == .F &&
            other.isSequential) ? .F : .C

        // create new tensor, which is a shaped reference to other's storage
        self.init(shape: shape,
                  strides: shape.strides(for: order),
                  count: other.count,
                  spanCount: other.spanCount,
                  storage: other.storage,
                  baseOffset: other.baseOffset,
                  order: order,
                  share: other.isShared,
                  isSequential: true)

        // reorder elements if needed
        if order != other.storageOrder {
            // create other with the new shape retaining it's original order
            let reshapedOther =
                Self(shape: shape,
                     strides: shape.strides(for: other.storageOrder),
                     count: other.count,
                     spanCount: other.spanCount,
                     storage: other.storage,
                     baseOffset: other.baseOffset,
                     order: other.storageOrder,
                     share: other.isShared,
                     isSequential: true)
            
            // create a new empty storage buffer for self
            self.storage = StorageBufferType<Element>(count: count,
                                                      name: storage.name)
            
            // performs an indexed copy which reorders the elements
            copy(from: reshapedOther, to: &self)
        }
    }
}

extension Tensor where Element: DifferentiableElement
{
    @derivative(of: init(reshaping:to:order:))
    @inlinable static func _vjpInit<S>(
        reshaping other: Tensor<S,Element>,
        to newShape: Shape,
        order newOrder: StorageOrder
    ) -> (value: Self, pullback: (Self) -> Tensor<S,Element>)
        where S: TensorShape
    {
        let value = Self(reshaping: other, to: newShape, order: newOrder)
        return (value, {
            Tensor<S,Element>(reshaping: $0, to: other.shape,
                              order: other.storageOrder)
        })
    }
}

//==============================================================================
/// init(expanding other:axes:
/// - Parameters:
///  - other: the tensor to expand
///  - axes: the list of axes to expand

public extension Tensor {
    
    @differentiable(where Element: DifferentiableElement)
    @inlinable init<S, Axes>(
        expanding other: Tensor<S,Element>,
        axes: Axes
    ) where S: TensorShape, Axes: TensorShape
    {
        // set the expanded axes
        var shape = Shape.zero
        var strides = Shape.zero

        // default case indents by 1
        if axes.count == 1 && axes[0] == 0 {
            shape[0] = 1
            strides[0] = other.shape[0] * other.strides[0]
            for (i, j) in zip(1..<Shape.rank, 0..<S.rank) {
                shape[i] = other.shape[j]
                strides[i] = other.strides[j]
            }
        } else {
            assert(Shape.rank == S.rank + axes.count, "rank mismatch")
            // set 1 in expanded dimensions making sure axes are positive
            // and keeping in mind the axes could be in any order
            for i in 0..<axes.count {
                shape[axes[i] >= 0 ? axes[i] : axes[i] + S.rank] = 1
            }
            
            var axis = Shape.rank - 1
            var otherAxis = S.rank - 1
            while axis >= 0 {
                if shape[axis] == 1 {
                    if axis == Shape.rank - 1 {
                        // if the last dimension is expanded, then stride is 1
                        strides[axis] = 1
                    } else {
                        // if inserted, then compute stride
                        strides[axis] = shape[axis + 1] * strides[axis + 1]
                    }
                } else {
                    // simply copy stride
                    shape[axis] = other.shape[otherAxis]
                    strides[axis] = other.strides[otherAxis]
                    otherAxis -= 1
                }
                axis -= 1
            }
        }
        
        self.init(shape: shape,
                  strides: strides,
                  count: other.count,
                  spanCount: other.spanCount,
                  storage: other.storage,
                  baseOffset: other.baseOffset,
                  order: other.storageOrder,
                  share: other.isShared,
                  isSequential: other.isSequential)
    }
    
    @differentiable(where Element: DifferentiableElement)
    @inlinable init<S>(expanding other: Tensor<S,Element>, axes: Int...)
        where S: TensorShape
    {
        self.init(expanding: other, axes: Shape(axes))
    }
}

extension Tensor where Element: DifferentiableElement
{
    @derivative(of: init(expanding:axes:))
    @inlinable public static func _vjpInit<S, Axes>(
        expanding other: Tensor<S,Element>,
        axes: Axes
    ) -> (value: Self, pullback: (Self) -> Tensor<S,Element>)
        where S: TensorShape, Axes: TensorShape
    {
        let value = Self(expanding: other, axes: axes)
        return (value, { Tensor<S,Element>(squeezing: $0, axes: axes) })
    }
}

//==============================================================================
/// init(squeezing:axes
/// - Parameters:
///  - other: the collection to squeeze
///  - axes: a list of axes to squeeze
public extension Tensor {
    
    @differentiable(where Element: DifferentiableElement)
    @inlinable init<S,Axes>(
        squeezing other: Tensor<S,Element>,
        axes: Axes
    ) where S: TensorShape, Axes: TensorShape
    {
        assert(Shape.rank == S.rank - Axes.rank, "rank mismatch")
        var axis = 0
        var shape = Shape.zero
        var strides = Shape.zero
        var otherShape = other.shape

        // zero the axes to squeeze. These are done in two loops
        // because the axes list could be in any order
        for i in 0..<axes.count {
            otherShape[axes[i] >= 0 ? axes[i] : axes[i] + S.rank] = 0
        }
        
        for i in 0..<S.rank where otherShape[i] > 0 {
            shape[axis] = otherShape[i]
            strides[axis] = other.strides[i]
            axis += 1
        }
        
        self.init(shape: shape,
                  strides: strides,
                  count: other.count,
                  spanCount: other.count,
                  storage: other.storage,
                  baseOffset: other.baseOffset,
                  order: other.storageOrder,
                  share: other.isShared,
                  isSequential: other.isSequential)
    }
    
    @differentiable(where Element: DifferentiableElement)
    @inlinable init<S>(squeezing other: Tensor<S,Element>, axes: Int...)
        where S: TensorShape
    {
        self.init(squeezing: other, axes: Shape(axes))
    }
}

extension Tensor where Element: DifferentiableElement
{
    @derivative(of: init(squeezing:axes:))
    @inlinable static func _vjpInit<S, Axes>(
        squeezing other: Tensor<S,Element>,
        axes: Axes
    ) -> (value: Self, pullback: (Self) -> Tensor<S,Element>)
        where S: TensorShape, Axes: TensorShape
    {
        let value = Self(squeezing: other, axes: axes)
        return (value, { Tensor<S,Element>(expanding: $0, axes: axes) })
    }
}

//==============================================================================
/// init(stacking:axis:
/// - Parameters:
///  - others: the collection to squeeze
///  - axis: the axis to stack along
public extension Tensor {

    @differentiable(where Element: DifferentiableElement)
    @inlinable init<S>(
        stacking others: [Tensor<S,Element>],
        axis: Int = 0
    ) where S: TensorShape
    {
        // make positive
        let positiveAxis = axis < 0 ? axis + S.rank : axis
        // create tensor of stacked shape and copy
        self = Self(stackedShape(of: others, along: positiveAxis))
        stack(others, axis: positiveAxis, into: &self)
    }
    
    @differentiable(where Element: DifferentiableElement)
    @inlinable init<S>(stacking others: Tensor<S,Element>..., axis: Int = 0) {
        self.init(stacking: others, axis: axis)
    }
}

extension Tensor where Element: DifferentiableElement
{
    @derivative(of: init(stacking:axis:))
    @inlinable static func _vjpInit<S>(
        stacking others: [Tensor<S,Element>],
        axis: Int = 0
    ) -> (value: Self, pullback: (Self) -> Array<Tensor<S,Element>>.TangentVector)
    where S: TensorShape
    {
        fatalError()
//        let value = Self(stacking: others, axis: axis)
//        return (value, { Tensor<S,Element>(expanding: $0, axes: axes) })
    }
}

//==============================================================================
/// stackedShape(
// get the stacked shape with the inserted axis
@inlinable func stackedShape<S,SR,E>(
    of tensors: [Tensor<S,E>],
    along axis: Int = 0
) -> SR where S: TensorShape, SR: TensorShape
{
    assert(axis >= 0)
    var j = 0
    var stackedShape = SR.zero
    stackedShape[axis] = tensors.count
    for i in 0..<SR.rank where i != axis {
        stackedShape[i] = tensors[0].shape[j]
        j += 1
    }
    return stackedShape
}

//==============================================================================
/// stack(_:axis:into:
/// - Parameters:
///  - others: the collection to squeeze
///  - axis: the axis to stack along
///  - result: the output tensor
@differentiable(where E: DifferentiableElement)
@inlinable public func stack<S,SR,E>(
    _ tensors: [Tensor<S,E>],
    axis: Int = 0,
    into result: inout Tensor<SR,E>
) where S: TensorShape, SR: TensorShape
{
    // make positive
    let axis = axis < 0 ? axis + SR.rank : axis

    // verify that tensors are the correct rank and same shape
    assert(tensors.count > 0 && S.rank == SR.rank - 1,
           "stacked tensors must be one less than result rank \(S.rank - 1)")
    assert({
        let shape = tensors[0].shape
        for i in 1..<tensors.count {
            if tensors[i].shape != shape { return false }
        }
        return true
    }(), "stacked tensors must all be the same size")
    assert(result.shape == stackedShape(of: tensors, along: axis),
           "result tensor does not match the stacked shape of the inputs")
    
    // expand dimensions of each input along axis
    let expanded = tensors.map {
        Tensor<SR,E>(expanding: $0, axes: Shape1(axis))
    }
    
    // copy others into place
    var lower = SR.zero
    for tensor in expanded {
        result[lower, lower &+ tensor.shape] = tensor
        lower[axis] += 1
    }
}

@derivative(of: stack)
<<<<<<< HEAD
@inlinable func _vjpStack<S,SR,E>(
    _ tensors: [Tensor<S,E>],
    axis: Int = 0,
    into result: inout Tensor<SR,E>
) -> (value: Tensor<SR,E>, pullback: (Array<Tensor<SR,E>>) -> Array<Tensor<S,E>>.TangentVector)
where S: TensorShape, SR: TensorShape, E: DifferentiableElement
{
    stack(tensors, axis: axis, into: &result)
    return (result, {
        fatalError()
=======
func vjpStack<S,SR,E>(
    _ tensors: [Tensor<S,E>],
    axis: Int = 0,
    into result: inout Tensor<SR,E>
) -> (value: (), pullback: (inout Tensor<SR, E>.TangentVector) -> Array<Tensor<S, E>>.TangentVector)
    where S: TensorShape, SR: TensorShape
{
    return (stack(tensors, axis: axis, into: &result), {
        // write some split logic here
        [Tensor<S,E>]()
>>>>>>> 97a957d8
    })
}

//==============================================================================
/// init(indenting:
///
public extension Tensor {

    @inlinable init<S>(indenting other: Tensor<S,Element>)
        where S: TensorShape
    {
        assert(S.rank < Shape.rank, "can only indent lower ranked shapes")

        // Self and other are different ranks so we append other's elements
        let start = Shape.rank - S.rank
        var shape = Shape.one
        var strides = Shape.one
        for (i, j) in zip(start..<Shape.rank, 0..<S.rank) {
            shape[i] = other.shape[j]
            strides[i] = other.strides[j]
        }
        for i in 0..<start {
            strides[i] = other.strides[0]
        }

        //-----------------------------------
        self.init(shape: shape,
                  strides: strides,
                  count: other.count,
                  spanCount: other.count,
                  storage: other.storage,
                  baseOffset: other.baseOffset,
                  order: other.storageOrder,
                  share: other.isShared,
                  isSequential: other.isSequential)
    }
}

//==============================================================================
/// init(transposing:permutations:
/// Returns a new data shape where the bounds and strides are permuted
/// - Parameter permutations: the indice order mapping. `count` must
///   equal `rank`
/// - Returns: transposed/permuted shape
/// - Precondition: Each value in `permutations` must be in the range
///   `-rank..<rank`
public extension Tensor {

    @differentiable(where Element: DifferentiableElement)
    @inlinable init(
        transposing other: Self,
        permutatedBy permutations: Shape? = nil)
    {
        assert(Shape.rank > 1, "can only transpose shapes greater than rank 1")

        func makePositive(dims: Shape) -> Shape {
            var positive = dims
            for i in 0..<Shape.rank where positive[i] < 0 {
                positive[i] += Shape.rank
            }
            return positive
        }

        // determine the new bounds and strides
        var shape = other.shape
        var strides = other.strides
        if let perm = permutations {
            let mapping = makePositive(dims: perm)
            for index in 0..<Shape.rank {
                shape[index] = other.shape[mapping[index]]
                strides[index] = other.strides[mapping[index]]
            }
        } else {
            // simple swap of last two dimensions
            shape.swapAt(Shape.rank-1, Shape.rank-2)
            strides.swapAt(Shape.rank-1, Shape.rank-2)
        }

        //-----------------------------------
        self.init(shape: shape,
                  strides: strides,
                  count: other.count,
                  spanCount: other.count,
                  storage: other.storage,
                  baseOffset: other.baseOffset,
                  order: other.storageOrder,
                  share: other.isShared,
                  isSequential: strides.areSequential(for: shape))
    }
    
    /// - Returns: transpose of self
    @differentiable(where Element: DifferentiableElement)
    @inlinable var t: Self { Self(transposing: self) }
    
    @differentiable(where Element: DifferentiableElement)
    @inlinable func transposed(permutatedBy permutations: Shape.Tuple) -> Self {
        Self(transposing: self, permutatedBy: Shape(permutations))
    }
}

extension Tensor where Element: DifferentiableElement {
    
    @derivative(of: init(transposing:permutatedBy:))
    @inlinable static func _vjpInit(
        transposing other: Self,
        permutatedBy permutations: Shape?
    ) -> (value: Self, pullback: (Self) -> Self)
    {
        let value = Self(transposing: other, permutatedBy: permutations)
        return (value, {
            Self(shape: other.shape,
                 strides: other.strides,
                 count: other.count,
                 spanCount: other.count,
                 storage: $0.storage,
                 baseOffset: $0.baseOffset,
                 order: $0.storageOrder,
                 share: $0.isShared,
                 isSequential: other.isSequential)
        })
    }
}

//==============================================================================
//
extension Tensor where Element: Numeric {
    //--------------------------------------------------------------------------
    /// init(zeros shape:order:
    /// creates a dense shape filled with zeros
    /// - Parameters:
    ///  - shape: the n-dimensional shape of the tensor to be filled
    ///  - order: the storage order of the elements
    @inlinable init(zeros shape: Shape, order: StorageOrder = .C) {
        self.init(shape, order: order)
        fill(&self, with: 0)
    }

    //--------------------------------------------------------------------------
    /// init(ones shape:order:
    /// creates a dense shape filled with ones
    /// - Parameters:
    ///  - shape: the n-dimensional shape of the tensor to be filled
    ///  - order: the storage order of the elements
    @inlinable init(ones shape: Shape, order: StorageOrder = .C) {
        self.init(shape, order: order)
        fill(&self, with: 1)
    }
    
    //--------------------------------------------------------------------------
    /// init(eye:offset:
    /// Returns a new data shape where the bounds and strides are permuted
    /// - Parameters:
    ///  - shape: the shape of the array
    ///  - offset: the offset of the diagonal
    ///  - order: the storage order of the new tensor
    @inlinable init(
        eye shape: Shape,
        offset: Int = 0,
        order: StorageOrder = .C
    ) {
        self.init(shape, order: order)
        Context.currentQueue.eye(&self, offset: offset)
    }
}

//==============================================================================
// casting for convertible types
public extension Tensor {
    //--------------------------------------------------------------------------
    /// casting
    /// - Parameter other: a tensor of the same shape whose elements are
    /// to be cast
    @inlinable init<E>(_ other: Tensor<Shape,E>)
    where Element: BinaryFloatingPoint, E: BinaryInteger
    {
        self = cast(other)
    }

    @inlinable init<E>(_ other: Tensor<Shape,E>)
    where Element: BinaryInteger, E: BinaryFloatingPoint
    {
        self = cast(other)
    }
}
<|MERGE_RESOLUTION|>--- conflicted
+++ resolved
@@ -603,29 +603,16 @@
 }
 
 @derivative(of: stack)
-<<<<<<< HEAD
-@inlinable func _vjpStack<S,SR,E>(
-    _ tensors: [Tensor<S,E>],
-    axis: Int = 0,
-    into result: inout Tensor<SR,E>
-) -> (value: Tensor<SR,E>, pullback: (Array<Tensor<SR,E>>) -> Array<Tensor<S,E>>.TangentVector)
-where S: TensorShape, SR: TensorShape, E: DifferentiableElement
-{
-    stack(tensors, axis: axis, into: &result)
-    return (result, {
-        fatalError()
-=======
 func vjpStack<S,SR,E>(
     _ tensors: [Tensor<S,E>],
     axis: Int = 0,
     into result: inout Tensor<SR,E>
 ) -> (value: (), pullback: (inout Tensor<SR, E>.TangentVector) -> Array<Tensor<S, E>>.TangentVector)
-    where S: TensorShape, SR: TensorShape
+where S: TensorShape, SR: TensorShape
 {
     return (stack(tensors, axis: axis, into: &result), {
         // write some split logic here
         [Tensor<S,E>]()
->>>>>>> 97a957d8
     })
 }
 
