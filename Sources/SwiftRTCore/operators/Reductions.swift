--- conflicted
+++ resolved
@@ -13,12 +13,9 @@
 // See the License for the specific language governing permissions and
 // limitations under the License.
 //
-<<<<<<< HEAD
-
-=======
+
+import Numerics
 import _Differentiation
->>>>>>> 461265ed
-import Numerics
 
 //==============================================================================
 /// all(x:axes:
