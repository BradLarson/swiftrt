--- conflicted
+++ resolved
@@ -19,81 +19,6 @@
 import XCTest
 
 class test_Recurrent: XCTestCase {
-<<<<<<< HEAD
-  // support terminal test run
-  static var allTests = [
-    ("test_LSTMEncoder", test_LSTMEncoder)
-  ]
-
-  //--------------------------------------------------------------------------
-  func test_Embedding() {
-    let vocabSize = 4
-    let encoder = Embedding<Float>(
-      vocabularySize: vocabSize,
-      embeddingSize: 3,
-      embeddingsInitializer: {
-        array(0..<($0[0] * $0[1]), ($0[0], $0[1]))
-      })
-    let sequence = array([1, 3], type: DeviceIndex.self)
-    let embedded = encoder(sequence)
-    XCTAssert(
-      embedded == [
-        [3.0, 4.0, 5.0],
-        [9.0, 10.0, 11.0],
-      ])
-  }
-
-  //--------------------------------------------------------------------------
-  func test_LSTMEncoder() {
-    //        var lstm = LSTM<Float>(LSTMCell(inputSize: 4, hiddenSize: 4))
-    //        lstm.cell.fusedWeight = lstmInitialCellFusedWeights
-    //        lstm.cell.fusedBias = lstmInitialCellFusedBias
-    //
-    //        let initialState = LSTMCell<Float>.State(cell: lstmInitialStateCell,
-    //                                                 hidden: lstmInitialStateHidden)
-    //
-    //        let outputs = lstm(lstmInputs, initialState: initialState)
-    //        XCTAssertEqual(outputs.count, 4)
-    //
-    //        assertEqual(
-    //            Tensor(concatenating: outputs.map { $0.hidden }),
-    //            lstmExpectedStates,
-    //            accuracy: 1e-6)
-    //        assertEqual(
-    //            outputs.last!.cell,
-    //            lstmExpectedOutput,
-    //            accuracy: 1e-6)
-    //
-    //        let (gradLSTM, gradInputs, gradInitialState) =
-    //            gradient(at: lstm, lstmInputs, initialState) {
-    //                $0.lastOutput(from: $1, initialState: $2).cell.sum()
-    //            }
-    //
-    //        assertEqual(
-    //            gradLSTM.cell.fusedWeight,
-    //            lstmExpectedGradFusedWeights,
-    //            accuracy: 1e-6)
-    //
-    //        assertEqual(
-    //            gradLSTM.cell.fusedBias,
-    //            lstmExpectedGradFusedBias,
-    //            accuracy: 1e-6)
-    //
-    //        assertEqual(
-    //            Tensor(concatenating: gradInputs.map { $0 }),
-    //            lstmExpectedGradX,
-    //            accuracy: 1e-6)
-    //
-    //        assertEqual(
-    //            gradInitialState.cell,
-    //            lstmExpectedGradInitialStateCell,
-    //            accuracy: 1e-6)
-    //        assertEqual(
-    //            gradInitialState.hidden,
-    //            lstmExpectedGradInitialStateHidden,
-    //            accuracy: 1e-6)
-  }
-=======
     // support terminal test run
     static var allTests = [
         ("test_LSTMEncoder", test_LSTMEncoder),
@@ -168,7 +93,6 @@
 //            lstmExpectedGradInitialStateHidden,
 //            accuracy: 1e-6)
     }
->>>>>>> 461265ed
 }
 
 //==============================================================================
